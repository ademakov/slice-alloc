--- conflicted
+++ resolved
@@ -760,16 +760,8 @@
 // A memory allocation cache.
 struct slice_cache
 {
-<<<<<<< HEAD
 	// Cached free chunks.
 	void *free_list[CACHE_RANKS];
-=======
-	// Cached blocks with free chunks.
-	struct block *blocks[BLOCK_RANKS];
-
-	// Cached free slices.
-	void *slices[SLICE_RANKS];
->>>>>>> 4004a884
 
 	// Span list.
 	struct list spans;
@@ -965,14 +957,8 @@
 	// Add the slice to the free list.
 	struct slice_cache *const cache = span->cache;
 	void *const ptr = (uint8_t *) span + base * UNIT_SIZE;
-<<<<<<< HEAD
-	struct slice_cache *const cache = (struct slice_cache *) span->header.cache_or_tag;
 	*((void **) ptr) = cache->free_list[rank];
 	cache->free_list[rank] = ptr;
-=======
-	*((void **) ptr) = *(cache->slices + rank - BLOCK_RANKS);
-	*(cache->slices + rank - BLOCK_RANKS) = ptr;
->>>>>>> 4004a884
 }
 
 static void
