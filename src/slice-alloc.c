--- conflicted
+++ resolved
@@ -1127,27 +1127,20 @@
 				continue;
 			}
 
-<<<<<<< HEAD
 			struct regular_span *span = (struct regular_span *) span_from_ptr(node);
 			const size_t base = unit_from_ptr(span, node);
-
-			*(span->units + base) = block_slice[rank];
-			*(span->units + base + 1u) = TAG_USED;
-			*pnode = node->next;
-=======
-			struct regular_span *span = (struct regular_span *) span_from_ptr(block);
-			const size_t base = unit_from_ptr(span, block);
 			const uint32_t slice_rank = block_slice[rank];
 
 			// Update the unit map.
 			*(span->units + base) = slice_rank;
 			*(span->units + base + 1u) = TAG_FREE;
-			*pblock = block->next;
->>>>>>> dfee3ee5
+			*pnode = node->next;
 
 			// Add the chunk to the free list.
-			*((void **) block) = *(cache->slices + slice_rank - BLOCK_RANKS);
-			*(cache->slices + slice_rank - BLOCK_RANKS) = block;
+			struct free_list_node *const list =
+				span->slice_free_list + slice_rank - BLOCK_RANKS;
+			*((void **) node) = list->free_list;
+			list->free_list = node;
 
 			span->block_num--;
 		}
